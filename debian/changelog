--- conflicted
+++ resolved
@@ -1,17 +1,15 @@
-<<<<<<< HEAD
-net-cpp (0.0.2-0ubuntu1) UNRELEASED; urgency=medium
-
-  * Add Uri class and corresponding string conversion.
-
- -- Pete Woods <pete.woods@canonical.com>  Mon, 23 Jun 2014 16:45:45 +0100
-=======
 net-cpp (1.0.0+14.10.20140718-0ubuntu1) utopic; urgency=medium
 
   [ Thomas Voß ]
   * Bump major revision and so name to account for toolchain update. 
 
  -- Ubuntu daily release <ps-jenkins@lists.canonical.com>  Fri, 18 Jul 2014 12:38:11 +0000
->>>>>>> 3b8654f7
+
+net-cpp (0.0.2-0ubuntu1) UNRELEASED; urgency=medium
+
+  * Add Uri class and corresponding string conversion.
+
+ -- Pete Woods <pete.woods@canonical.com>  Mon, 23 Jun 2014 16:45:45 +0100
 
 net-cpp (0.0.1+14.10.20140611-0ubuntu1) utopic; urgency=low
 
