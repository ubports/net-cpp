--- conflicted
+++ resolved
@@ -6,11 +6,6 @@
                doxygen,
                google-mock,
                graphviz,
-<<<<<<< HEAD
-               libboost-dev,
-               libboost-serialization-dev,
-               libboost-system-dev,
-=======
 # We rely on C++11 features, and to prevent from ABI breaks
 # in libstdc++ causing us issues, we explicitly select a G++
 # version.
@@ -18,7 +13,6 @@
                libboost-dev (>= 1.58) | libboost1.58-dev,
                libboost-serialization-dev (>= 1.58) | libboost-serialization1.58-dev,
                libboost-system-dev (>= 1.58) | libboost-system1.58-dev,
->>>>>>> c81f4544
                libcurl4-openssl-dev,
                libjsoncpp-dev,
                libprocess-cpp-dev,
